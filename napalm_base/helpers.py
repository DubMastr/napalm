"""Helper functions for the NAPALM base."""

# std libs
import os
import sys

# third party libs
import jinja2
import textfsm

# local modules
import napalm_base.exceptions

from napalm_base.utils.jinja_filters import CustomJinjaFilters

<<<<<<< HEAD
=======
def load_template(cls, template_name, template_source=None, template_path=None, **template_vars):
>>>>>>> 941f3509

def load_template(cls, template_name, openconfig=False, **template_vars):
    try:
<<<<<<< HEAD
        current_dir = os.path.dirname(os.path.abspath(sys.modules[cls.__module__].__file__))

        if openconfig:
            template_dir_path = '{current_dir}/oc_templates'.format(current_dir=current_dir)
        else:
            template_dir_path = '{current_dir}/templates'.format(current_dir=current_dir)

        if not os.path.isdir(template_dir_path):
            raise napalm_base.exceptions.DriverTemplateNotImplemented(
                    '''Config template dir does not exist: {path}.
                    Please create it and add driver-specific templates.'''.format(
                        path=template_dir_path
=======
        if isinstance(template_source, basestring):
            template = jinja2.Template(template_source)
        else:
            current_dir = os.path.dirname(os.path.abspath(sys.modules[cls.__module__].__file__))
            if isinstance(template_path, basestring) and os.path.isdir(template_path) and os.path.isabs(template_path):
                current_dir = os.path.join(template_path, cls.__module__.split('.')[-1])
                # append driver name at the end of the custom path
            template_dir_path = '{current_dir}/templates'.format(current_dir=current_dir)

            if not os.path.isdir(template_dir_path):
                raise napalm_base.exceptions.DriverTemplateNotImplemented(
                        '''Config template dir does not exist: {path}.
                        Please create it and add driver-specific templates.'''.format(
                            path=template_dir_path
                        )
>>>>>>> 941f3509
                    )

<<<<<<< HEAD
        loader = jinja2.FileSystemLoader(template_dir_path)
        environment = jinja2.Environment(loader=loader)

        for filter_name, filter_function in CustomJinjaFilters.filters().items():
            environment.filters[filter_name] = filter_function

        template = environment.get_template('{template_name}.j2'.format(
            template_name=template_name
        ))
=======
            loader = jinja2.FileSystemLoader(template_dir_path)
            environment = jinja2.Environment(loader=loader)
            template = environment.get_template('{template_name}.j2'.format(
                template_name=template_name
            ))
>>>>>>> 941f3509
        configuration = template.render(**template_vars)
    except jinja2.exceptions.TemplateNotFound:
        raise napalm_base.exceptions.TemplateNotImplemented(
            "Config template {template_name}.j2 is not defined under {path}".format(
                template_name=template_name,
                path=template_dir_path
            )
        )
    except (jinja2.exceptions.UndefinedError, jinja2.exceptions.TemplateSyntaxError) as jinjaerr:
        raise napalm_base.exceptions.TemplateRenderException(
            "Unable to render the Jinja config template {template_name}: {error}".format(
                template_name=template_name,
                error=jinjaerr.message
            )
        )
    return cls.load_merge_candidate(config=configuration)


def textfsm_extractor(cls, template_name, raw_text):

    """
    Applies a TextFSM template over a raw text and return the matching table.

    Main usage of this method will be to extract data form a non-structured output
    from a network device and return the values in a table format.

    :param cls: Instance of the driver class
    :param template_name: Specifies the name of the template to be used
    :param raw_text: Text output as the devices prompts on the CLI
    :return: table-like list of entries
    """

    textfsm_data = list()

    driver_name = cls.__class__.__name__.replace('Driver', '')
    current_dir = os.path.dirname(os.path.abspath(sys.modules[cls.__module__].__file__))
    template_dir_path = '{current_dir}/utils/textfsm_templates'.format(
        current_dir=current_dir
    )
    template_path = '{template_dir_path}/{template_name}.tpl'.format(
        template_dir_path=template_dir_path,
        template_name=template_name
    )

    try:
        fsm_handler = textfsm.TextFSM(open(template_path))
    except IOError:
        raise napalm_base.exceptions.TemplateNotImplemented(
            "TextFSM template {template_name}.tpl is not defined under {path}".format(
                template_name=template_name,
                path=template_dir_path
            )
        )
    except textfsm.textfsm.TextFSMTemplateError as tfte:
        raise napalm_base.exceptions.TemplateRenderException(
            "Wrong format of TextFSM template {template_name}: {error}".format(
                template_name=template_name,
                error=tfte.message
            )
        )

    objects = fsm_handler.ParseText(raw_text)

    for obj in objects:
        index = 0
        entry = {}
        for entry_value in obj:
            entry[fsm_handler.header[index].lower()] = str(entry_value)
            index += 1
        textfsm_data.append(entry)

    return textfsm_data


def find_txt(xml_tree, path, default=''):

    """
    Extracts the text value from an XML tree, using XPath.
    In case of error, will return a default value.

    :param xml_tree: the XML Tree object. Assumed is <type 'lxml.etree._Element'>.
    :param path:     XPath to be applied, in order to extract the desired data.
    :param default:  Value to be returned in case of error.
    :return: a str value.
    """

    value = ''

    try:
        xpath_applied = xml_tree.xpath(path)  # will consider the first match only
        if len(xpath_applied) and xpath_applied[0] is not None:
            xpath_result = xpath_applied[0]
            if isinstance(xpath_result, type(xml_tree)):
                value = xpath_result.text.strip()
            else:
                value = str(xpath_result)
    except Exception:  # in case of any exception, returns default
        value = default

    return value


def convert(to, who, default=u''):

    """
    Converts data to a specific datatype.
    In case of error, will return a default value.

    :param to:      datatype to be casted to.
    :param who:     value to cast.
    :param default: value to return in case of error.
    :return: a str value.
    """

    if who is None:
        return default
    try:
        return to(who)
    except:
        return default<|MERGE_RESOLUTION|>--- conflicted
+++ resolved
@@ -13,14 +13,7 @@
 
 from napalm_base.utils.jinja_filters import CustomJinjaFilters
 
-<<<<<<< HEAD
-=======
 def load_template(cls, template_name, template_source=None, template_path=None, **template_vars):
->>>>>>> 941f3509
-
-def load_template(cls, template_name, openconfig=False, **template_vars):
-    try:
-<<<<<<< HEAD
         current_dir = os.path.dirname(os.path.abspath(sys.modules[cls.__module__].__file__))
 
         if openconfig:
@@ -33,26 +26,7 @@
                     '''Config template dir does not exist: {path}.
                     Please create it and add driver-specific templates.'''.format(
                         path=template_dir_path
-=======
-        if isinstance(template_source, basestring):
-            template = jinja2.Template(template_source)
-        else:
-            current_dir = os.path.dirname(os.path.abspath(sys.modules[cls.__module__].__file__))
-            if isinstance(template_path, basestring) and os.path.isdir(template_path) and os.path.isabs(template_path):
-                current_dir = os.path.join(template_path, cls.__module__.split('.')[-1])
-                # append driver name at the end of the custom path
-            template_dir_path = '{current_dir}/templates'.format(current_dir=current_dir)
-
-            if not os.path.isdir(template_dir_path):
-                raise napalm_base.exceptions.DriverTemplateNotImplemented(
-                        '''Config template dir does not exist: {path}.
-                        Please create it and add driver-specific templates.'''.format(
-                            path=template_dir_path
-                        )
->>>>>>> 941f3509
                     )
-
-<<<<<<< HEAD
         loader = jinja2.FileSystemLoader(template_dir_path)
         environment = jinja2.Environment(loader=loader)
 
@@ -62,13 +36,6 @@
         template = environment.get_template('{template_name}.j2'.format(
             template_name=template_name
         ))
-=======
-            loader = jinja2.FileSystemLoader(template_dir_path)
-            environment = jinja2.Environment(loader=loader)
-            template = environment.get_template('{template_name}.j2'.format(
-                template_name=template_name
-            ))
->>>>>>> 941f3509
         configuration = template.render(**template_vars)
     except jinja2.exceptions.TemplateNotFound:
         raise napalm_base.exceptions.TemplateNotImplemented(
