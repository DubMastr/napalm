--- conflicted
+++ resolved
@@ -1543,16 +1543,12 @@
         Return a compliance report.
 
         Verify that the device complies with the given validation file and writes a compliance
-<<<<<<< HEAD
         report file. See https://napalm.readthedocs.io/en/latest/validate/index.html.
-=======
-        report file. See https://napalm.readthedocs.io/en/latest/validate.html.
 
         :param validation_file: Path to the file containing compliance definition. Default is None.
         :param validation_source: Dictionary containing compliance rules.
         :raise ValidationException: File is not valid.
         :raise NotImplementedError: Method not implemented.
->>>>>>> 231a407e
         """
         return validate.compliance_report(self, validation_file=validation_file,
                                           validation_source=validation_source)