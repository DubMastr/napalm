--- conflicted
+++ resolved
@@ -4,14 +4,6 @@
   - 2.7
 
 install:
-<<<<<<< HEAD
-- pip install -r requirements.txt
-- pip install .
-- git clone https://github.com/napalm-automation/napalm-base.git napalm-automation/napalm-base
-- cd napalm-automation/napalm-base
-- python setup.py install
-- cd ../..
-=======
   - pip install -r requirements.txt
   - pip install .
   - git clone https://github.com/napalm-automation/napalm-base.git napalm-automation/napalm-base
@@ -19,7 +11,6 @@
   - python setup.py install
   - cd ../..
 
->>>>>>> 6f0bf0ff
 deploy:
   provider: pypi
   user: dbarroso
